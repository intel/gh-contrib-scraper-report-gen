<<<<<<< HEAD
nicegui == 2.21.*; python_version >= "3.8"
PyGithub == 2.7.*; python_version >= "3.8"
=======
nicegui == 2.22.*; python_version >= "3.8"
PyGithub == 2.6.*; python_version >= "3.8"
>>>>>>> 3112b8f7
PyYAML == 6.0.*; python_version >= "3.8"
requests == 2.32.*; python_version >= "3.8"
types-PyYAML
types-requests

# bandit[baseline]:  # can be used to scan for additional security issues in the code `python -m bandit src/ -r -c .\.bandit`
# pip-system-certs:  # for issues with SSL certificates<|MERGE_RESOLUTION|>--- conflicted
+++ resolved
@@ -1,10 +1,4 @@
-<<<<<<< HEAD
-nicegui == 2.21.*; python_version >= "3.8"
 PyGithub == 2.7.*; python_version >= "3.8"
-=======
-nicegui == 2.22.*; python_version >= "3.8"
-PyGithub == 2.6.*; python_version >= "3.8"
->>>>>>> 3112b8f7
 PyYAML == 6.0.*; python_version >= "3.8"
 requests == 2.32.*; python_version >= "3.8"
 types-PyYAML
